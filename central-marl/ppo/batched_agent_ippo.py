--- conflicted
+++ resolved
@@ -34,7 +34,6 @@
 
 jit_add = jax.jit(add, donate_argnums=(0))
 
-<<<<<<< HEAD
 # Constants: 
 HORIZON = 104 * 8 
 CLIP_EPSILON = 0.2 
@@ -44,37 +43,21 @@
 GAE_LAMBDA = 0.95
 NUM_EPOCHS = 3
 NUM_MINIBATCHES = 8 * 8 
-=======
-# Constants:
-HORIZON = 200
-CLIP_EPSILON = 0.2
-POLICY_LR = 0.003
-CRITIC_LR = 0.003
-DISCOUNT_GAMMA = 0.99
-GAE_LAMBDA = 0.95
-NUM_EPOCHS = 2
-NUM_MINIBATCHES = 4
->>>>>>> d2df280d
 MAX_GLOBAL_NORM = 0.5
 ADAM_EPS = 1e-5
 POLICY_LAYER_SIZES = [64, 64]
 CRITIC_LAYER_SIZES = [64, 64]
 
-<<<<<<< HEAD
 # TODO: Add agent IDS. 
 ADD_ONE_HOT_IDS = True
 ENV_NAME = "ma_gym:Switch2-v0"
-=======
-# TODO: Add agent IDS.
-ADD_ONE_HOT_IDS = True
-ENV_NAME = "ma_gym:Checkers-v0"
->>>>>>> d2df280d
 MASTER_PRNGKEY = jax.random.PRNGKey(2022)
 MASTER_PRNGKEY, networks_key, actors_key, buffer_key = jax.random.split(
     MASTER_PRNGKEY, 4
 )
 
 NORMALISE_ADVANTAGE = True
+ADD_ENTROPY_LOSS = True
 ADD_ENTROPY_LOSS = True
 
 ALGORITHM = "ff_ippo_batched"
@@ -322,57 +305,30 @@
 
     return system_state
 
-<<<<<<< HEAD
 def minibatch_update(carry, mb_idx):
 
     system_state, advantages, returns = carry
-=======
-
-# NOTE: Can terminate episode if one agent is done. Doesn't have to be all agents.
-
-
-def minibatch_update(carry, mb_idx):
-    system_state = carry[0]
-    advantages = carry[1]
-    returns = carry[2]
->>>>>>> d2df280d
 
     system_state = update_policy(system_state, advantages, mb_idx)
     system_state = update_critic(system_state, returns, mb_idx)
 
     return (system_state, advantages, returns), mb_idx
 
-<<<<<<< HEAD
 @jax.jit
 @chex.assert_max_traces(n=1)
 def epoch_update(carry, none_in): 
 
     system_state, advantages, returns = carry
-=======
-
-def epoch_update(carry, none_in):
-    system_state = carry[0]
-    advantages = carry[1]
-    returns = carry[2]
->>>>>>> d2df280d
 
     system_state.networks_key, sample_idx_key = jax.random.split(system_state.networks_key)
 
     idxs = jax.random.permutation(key=sample_idx_key, x=HORIZON)
     mb_idxs = jnp.split(idxs, NUM_MINIBATCHES)
-<<<<<<< HEAD
     
     # Minibatch update 
     (system_state, _, _), _ = jax.lax.scan(
         f=minibatch_update, 
         init=(system_state, advantages, returns), 
-=======
-
-    # Minibatch update
-    update_scan_out, _ = jax.lax.scan(
-        f=minibatch_update,
-        init=(system_state, advantages, returns),
->>>>>>> d2df280d
         xs=mb_idxs,
     )
 
@@ -428,60 +384,18 @@
             value=jnp.expand_dims(act_values, axis=0),
             entropy=jnp.expand_dims(act_entropies, axis=0),
         )
-<<<<<<< HEAD
         system_state.buffer = jit_add(system_state.buffer, data)
-=======
-
-        buffer_state = system_state.buffer
-        buffer_state = jit_add(buffer_state, data)
-        # buffer_state = add(buffer_state, data)
-        system_state.buffer = buffer_state
->>>>>>> d2df280d
 
         obs = obs_
         episode_return += jnp.sum(jnp.array(reward, dtype=jnp.float32))
-<<<<<<< HEAD
         episode_step += 1 
         
         if global_step % (HORIZON + 1) == 0: 
             
-=======
-        episode_step += 1
-
-        if global_step % (HORIZON + 1) == 0:
-            advantages = jnp.empty_like(
-                jnp.squeeze(system_state.buffer.rewards)[:-1], dtype=jnp.float32
-            )
-            returns = jnp.empty_like(
-                jnp.squeeze(system_state.buffer.rewards)[:-1], dtype=jnp.float32
-            )
-
->>>>>>> d2df280d
             rewards_batch = jnp.squeeze(system_state.buffer.rewards)[:-1]
             dones_batch = jnp.squeeze(system_state.buffer.dones)[:-1]
             values_batch = jnp.squeeze(system_state.buffer.values)
 
-<<<<<<< HEAD
-=======
-            # for agent in range(num_agents):
-
-            #     advantage = rlax.truncated_generalized_advantage_estimation(
-            #         r_t = jnp.squeeze(system_state.buffer.rewards[:,:,agent])[:-1],
-            #         discount_t = (1 - jnp.squeeze(system_state.buffer.dones[:,:,agent]))[:-1] * DISCOUNT_GAMMA,
-            #         lambda_ = GAE_LAMBDA,
-            #         values = jnp.squeeze(system_state.buffer.values[:,:,agent]),
-            #         stop_target_gradients=True
-            #     )
-
-            #     advantage = jax.lax.stop_gradient(advantage)
-            #     # Just not sure how to index the values here.
-            #     return_ = advantage + jnp.squeeze(system_state.buffer.values[:,:,agent])[:-1]
-            #     return_ = jax.lax.stop_gradient(return_)
-
-            #     advantages = advantages.at[:, agent].set(advantage)
-            #     returns = returns.at[:, agent].set(return_)
-
->>>>>>> d2df280d
             advantages = batched_gae(
                 rewards_batch,
                 (1 - dones_batch) * DISCOUNT_GAMMA,
@@ -494,45 +408,14 @@
             advantages = jax.lax.stop_gradient(advantages)
             returns = jax.lax.stop_gradient(returns)
 
-<<<<<<< HEAD
-=======
-            # TODO:
-            # 1. VMAP over advantage and return calculations
-            # 2. Scan the epoch update
-            # 3. Scan / vmap over agents in the loss.
-
->>>>>>> d2df280d
             (system_state, _, _), _ = jax.lax.scan(
                 f=epoch_update,
                 init=(system_state, advantages, returns),
-<<<<<<< HEAD
                 xs=None,  
                 length=NUM_EPOCHS, 
             )   
 
             system_state.buffer = reset_buffer(buffer_state) 
-=======
-                xs=None,
-                length=NUM_EPOCHS,
-            )
-
-            # for _ in range(NUM_EPOCHS):
-
-            #     # Create data minibatches
-            #     # Generate random numbers
-            #     networks_key, sample_idx_key = jax.random.split(system_state.networks_key)
-            #     system_state.actors_key = networks_key
-
-            #     idxs = jax.random.permutation(key = sample_idx_key, x=HORIZON)
-            #     mb_idxs = jnp.split(idxs, NUM_MINIBATCHES)
-
-            #     for mb_idx in mb_idxs:
-            #         system_state = update_policy(system_state, advantages, mb_idx)
-            #         system_state = update_critic(system_state, returns, mb_idx)
-
-            buffer_state = reset_buffer(buffer_state)
-            system_state.buffer = buffer_state
->>>>>>> d2df280d
 
     sps = episode_step / (time.time() - start_time)
 
